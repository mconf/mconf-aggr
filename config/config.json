--- conflicted
+++ resolved
@@ -27,17 +27,13 @@
         "database": {
             "user": "mconf",
             "password": "postgres",
-            "host": "143.54.83.43",
+            "host": "192.168.122.1",
             "database": "mconf"
         },
         "route": "/",
         "auth": {
-<<<<<<< HEAD
             "required": true,
-            "token": "shared_secret"
-=======
             "token": "123456"
->>>>>>> c269ea87
         }
     }
 }