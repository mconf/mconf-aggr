--- conflicted
+++ resolved
@@ -252,12 +252,8 @@
 
         if data is None:
             self.logger.debug(
-<<<<<<< HEAD
-                f"Signaling closing channel {self.name} for clients. Waiting for data."
-=======
                 f"Signaling closing channel {self.name} for clients. \
                               Waiting for data."
->>>>>>> 2b89ed86
             )
             raise ChannelClosed()
 
@@ -440,12 +436,8 @@
                 continue
             except Exception:
                 self.logger.exception(
-<<<<<<< HEAD
-                    f"Something went wrong while setting up callback {subscriber.callback}."
-=======
                     f"Something went wrong while setting up callback \
                                       {subscriber.callback}."
->>>>>>> 2b89ed86
                 )
                 self.remove_callback(subscriber.callback)
                 continue
@@ -525,22 +517,14 @@
                 subscriber.callback.teardown()
             except NotImplementedError:
                 self.logger.warning(
-<<<<<<< HEAD
-                    f"teardown() not implemented for callback {subscriber.callback}."
-=======
                     f"teardown() not implemented for callback \
                                     {subscriber.callback}."
->>>>>>> 2b89ed86
                 )
                 continue
             except Exception:
                 self.logger.exception(
-<<<<<<< HEAD
-                    f"Something went wrong while tearing down callback {subscriber.callback}."
-=======
                     f"Something went wrong while tearing down callback \
                                       {subscriber.callback}."
->>>>>>> 2b89ed86
                 )
                 continue
 
