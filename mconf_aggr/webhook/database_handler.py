"""This module provides all classes that manipulate the database for received events

It provides methods to insert/delete/update columns on the database depending on
which event was received by the `update` method on `WebhookDataWriter` and passed to
`update` on `DataProcessor`.

"""
import logging
import logaugment

import sqlalchemy
from sqlalchemy import create_engine, func, distinct
from sqlalchemy.orm import sessionmaker
from sqlalchemy.orm.attributes import flag_modified
from sqlalchemy import update

from mconf_aggr.aggregator import cfg
from mconf_aggr.aggregator.aggregator import AggregatorCallback, CallbackError
from mconf_aggr.aggregator.utils import time_logger, create_session_scope
from mconf_aggr.webhook.database import DatabaseConnector
from mconf_aggr.webhook.database_model import Meetings, MeetingsEvents, Recordings, UsersEvents, Servers, SharedSecrets, Institutions
from mconf_aggr.webhook.exceptions import DatabaseNotReadyError, InvalidWebhookEventError, WebhookDatabaseError


session_scope = DatabaseConnector.get_session_scope()


class Status:
    PROCESSING = "processing"
    PROCESSED = "processed"
    PUBLISHED = "published"
    UNPUBLISHED = "unpublished"
    DELETED = "deleted"


class DatabaseEventHandler:
    """This is an abstract class that handles webhook events.
    """

    def __init__(self, session, logger=None):
        """Constructor of the DataEventHandler.

        Parameters
        ----------
        session : sqlalchemy.Session
            Session used by SQLAlchemy to interact with the database.
        """
        self.session = session
        self.logger = logger or logging.getLogger(__name__)
        logaugment.set(self.logger, code="", site="DatabaseEventHandler", server="", event="", keywords="null")

    def handle(self, event):
        """This method is meant to be implemented downstream.

        Raises
        ------
        NotImplementedError
            If called from an object of class DatabaseEventHandler.
        """
        raise NotImplementedError()


class MeetingCreatedHandler(DatabaseEventHandler):
    """This class handles meeting-created events.
    """
    class MeetingCreatedMetadata:
        def __init__(self, metadata, default_value="", logger=None):
            self._metadata = metadata
            self._default_value = default_value
            self._logger = logger or logging.getLogger(__name__)
            logaugment.set(self._logger, code="", site="MeetingCreatedHandler", server="", event="", keywords="null")

        def __getattr__(self, name):
            field = name.replace("_", "-")
            value = None
            try:
                value = self._metadata.get(field, self._default_value)
            except AttributeError as err:
                value = self._default_value

            return value

    def handle(self, event):
        """Implementation of abstract handle method from DatabaseEventHandler.

        Parameters
        ----------
        event : event_mapper.WebhookEvent
            Event to be handled and written to database.
        """
        event_type = event.event_type
        event = event.event

        logging_extra = {
            "code": "Meeting-created event handler",
            "site": "MeetingCreatedHandler.handle",
            "server": getattr(event, "server_url", ""),
            "event": event_type,
            "keywords": ["meeting created", "event handler", f"internal-meeting-id={event.internal_meeting_id}"]
        }

        self.logger.info(f"Processing meeting-created event for internal-meeting-id: '{event.internal_meeting_id}'.", extra=logging_extra)

        # Create tables meetings_events and meetings.
        if (
            self.session.query(MeetingsEvents)
            .filter(MeetingsEvents.internal_meeting_id == event.internal_meeting_id)
            .first()
        ):
            logging_extra["code"] = "Meeting already exists"
            logging_extra["keywords"] = ["event handler", "warning", "database", f"internal-meeting-id={event.internal_meeting_id}"]

            self.logger.warn(f"Meeting with internal-meeting-id '{event.internal_meeting_id}' already exists.", extra=logging_extra)
            return

        new_meetings_events = MeetingsEvents(**event._asdict())
        new_meetings_events.has_forcibly_ended = False
        new_meetings_events.unique_users = 0
        new_meetings_events.start_time = event.create_time

        metadata = self.MeetingCreatedMetadata(event.meta_data, None, self.logger)
        new_meetings_events.shared_secret_guid = metadata.mconf_shared_secret_guid
        new_meetings_events.shared_secret_name = metadata.mconf_secret_name
        new_meetings_events.server_guid = metadata.mconf_server_guid
        new_meetings_events.server_url = metadata.mconf_server_url
        new_meetings_events.institution_guid = metadata.mconf_institution_guid

        if metadata.mconf_shared_secret_guid and not metadata.mconf_secret_name:
            new_meetings_events.shared_secret_name = (
                self.session.query(SharedSecrets)
                .filter(SharedSecrets.guid == metadata.mconf_shared_secret_guid)
                .first()
                .name
            )
        
        if not metadata.mconf_shared_secret_guid:
            logging_extra["code"] = "Empty shared secret",
            logging_extra["keywords"] = ["secret", "empty", "database", f"institution={metadata.mconflb_institution_name}", f"internal-meeting-id={event.internal_meeting_id}"]
            
            self.logger.info(f"Empty shared secret guid, meeting '{event.internal_meeting_id}' insertion falling back to institution name: '{metadata.mconflb_institution_name}'", extra=logging_extra)
            # fallback to name of institution
            try:
                # Find the secret using mconflb-institution-name which corresponds
                # to the shared secret name. The use of term 'institution' is misleading here
                logging_extra["code"] = "Secret found",
                logging_extra["keywords"] = ["secret", "meeting", "event handler", "database", f"institution={metadata.mconflb_institution_name}", f"internal-meeting-id={event.internal_meeting_id}"]
                found_secret = (
                    self.session.query(SharedSecrets)
                    .filter(SharedSecrets.name == metadata.mconflb_institution_name)
                    .first()
                )
                new_meetings_events.shared_secret_guid = found_secret.guid
                self.logger.info(f"Found secret: '{found_secret.name}' for meeting '{event.internal_meeting_id}'", extra=logging_extra)

                # We found the secret, try to find its institution to complete
                # the table with information
                try:
                    found_institution = (
                        self.session.query(Institutions)
                        .filter(Institutions.guid == found_secret.institution_guid)
                        .first()
                    )
                    new_meetings_events.institution_guid = found_institution.guid
                    new_meetings_events.shared_secret_name = found_secret.name
                except:
                    logging_extra["code"] = "Institution not found",
                    logging_extra["keywords"] = ["secret", "warning", "event handler", f"secret={found_secret.name}", f"internal-meeting-id={event.internal_meeting_id}"]
                    self.logger.warn(f"Could not find institution for secret '{found_secret.name}'", extra=logging_extra)

                logging_extra = {
                "code": "Institution found",
                "keywords": ["meeting", "secret", "event handler", "database", f"institution{found_institution.name}", f"internal-meeting-id={event.internal_meeting_id}"]
                }
                self.logger.info(f"Found institution: '{found_institution.name}' for meeting '{event.internal_meeting_id}'", extra=logging_extra)
            except:
                logging_extra["code"] = "Institution not found",
                logging_extra["keywords"] = ["not found", "warning", "event handler", "database", f"institution{metadata.mconflb_institution_name}", f"internal-meeting-id={event.internal_meeting_id}"]
                self.logger.warn(f"Could not match institution name '{metadata.mconflb_institution_name}' to an institution", extra=logging_extra)

        if not metadata.mconf_server_guid and not metadata.mconf_server_url:
            servers_table = (
                self.session.query(Servers)
                .filter(Servers.name == event.server_url)
                .first()
            )

            new_meetings_events.server_url, new_meetings_events.server_guid = (
                servers_table.name, servers_table.guid
            )

        # running external meeting id must be unique
        if (
            self.session.query(Meetings)
            .join(Meetings.meeting_event)
            .filter(MeetingsEvents.external_meeting_id == event.external_meeting_id)
            .first()
        ):
            self.logger.warn(f"Meeting with external-meeting-id '{event.external_meeting_id}' already exists.")
            return

        new_meeting = Meetings(running=False,
                               has_user_joined=False,
                               participant_count=0,
                               listener_count=0,
                               voice_participant_count=0,
                               video_count=0,
                               moderator_count=0,
                               attendees=[],
                               m_shared_secret_guid=new_meetings_events.shared_secret_guid,
                               m_institution_guid=new_meetings_events.institution_guid,
                               ext_meeting_id=new_meetings_events.external_meeting_id,
                               int_meeting_id=new_meetings_events.internal_meeting_id)
        new_meeting.meeting_event = new_meetings_events

        self.session.add(new_meeting)


class MeetingEndedHandler(DatabaseEventHandler):
    """This class handles meeting-ended events.
    """

    def handle(self, event):
        """Implementation of abstract handle method from DatabaseEventHandler.

        Parameters
        ----------
        event : event_mapper.WebhookEvent
            Event to be handled and written to database.
        """

        event_type = event.event_type
        event = event.event

        logging_extra = {
            "code": "Meeting ended event handler",
            "site": "MeetingEndedHandler.handle",
            "server": getattr(event, "server_url", ""),
            "event": event_type,
            "keywords": ["meeting", "event handler", "database", f"internal-meeting-id={event.internal_meeting_id}"]
        }

        int_id = event.internal_meeting_id
        self.logger.info(f"Processing meeting-ended event for internal-meeting-id: '{int_id}'.", extra=logging_extra)

        # Table meetings_events to be updated.
        meetings_events_table = (
            self.session.query(MeetingsEvents)
            .filter(MeetingsEvents.internal_meeting_id == int_id)
            .first()
        )

        if meetings_events_table:
            # Update all users that don't have a leave time to the meeting's end time
            users_table = (
                self.session.query(UsersEvents)
                .filter(UsersEvents.meeting_event_id == meetings_events_table.id, UsersEvents.leave_time == None)
                .update({"leave_time": event.end_time})
            )
            # make sure the users events are updated before deleting the meeting
            self.session.commit()

            meetings_events_table.end_time = event.end_time

            self.session.add(meetings_events_table)

            # Table meetings to be updated.
            meetings_table = (
                self.session.query(Meetings)
                .filter(Meetings.int_meeting_id == int_id)
                .first()
            )

            if meetings_table:
                self.session.delete(meetings_table)


class UserJoinedHandler(DatabaseEventHandler):
    """This class handles user-joined events.
    """

    def handle(self, event):
        """Implementation of abstract handle method from DatabaseEventHandler.

        Parameters
        ----------
        event : event_mapper.WebhookEvent
            Event to be handled and written to database.
        """
        event_type = event.event_type
        event = event.event

        logging_extra = {
            "code": "User joined event handler",
            "site": "UserJoinedHandler.handle",
            "server": getattr(event, "server_url", ""),
            "event": event_type,
            "keywords": ["user joined", "user", "event handler", "database", f"internal-user-id={event.internal_user_id}", f"internal-meeting-id={event.internal_meeting_id}"]
        }

        int_id = event.internal_meeting_id

        self.logger.info(f"Processing user-joined event for internal-user-id '{event.internal_user_id}'.'", extra=logging_extra)

        users_events_table = self._get_users_events(event)

        # Create attendee JSON for meetings table.
        attendee = {
            "external_user_id" : event.external_user_id,
            "internal_user_id" : event.internal_user_id,
            "full_name" : event.name,
            "role" : event.role,
            "is_presenter" : event.is_presenter,
            "is_listening_only" : False,
            "has_joined_voice" : False,
            "has_video" : False
        }

        # Query for meetings_events to link with users_events table.
        meetings_events_table = (
            self.session.query(MeetingsEvents)
            .filter(MeetingsEvents.internal_meeting_id == int_id)
            .first()
        )

        if meetings_events_table:
            users_events_table.meeting_event = meetings_events_table

            # Table meetings to be updated.
            meetings_table = (
                self.session.query(Meetings)
                .filter(Meetings.int_meeting_id == int_id)
                .first()
            )

            if meetings_table:
                meetings_table.attendees = self._attendee_json(meetings_table.attendees, attendee)
                self._update_meeting(meetings_table)

                # SQLAlchemy was not considering the attendees array as modified, so it had to be forced.
                flag_modified(meetings_table, "attendees")

                self.session.add(users_events_table)
                self.session.add(meetings_table)
                self.session.flush()
            else:
                logging_extra["code"] = "Meeting not found for this user",
                logging_extra["keywords"] = ["meeting not found", "warning", "event handler", "database", f"internal-user-id={event.internal_user_id}", f"internal-meeting-id={event.internal_meeting_id}"]

                self.logger.warn(f"No meeting found for user '{event.internal_user_id}'.", extra=logging_extra)
                raise WebhookDatabaseError(f"no meeting found for user '{event.internal_user_id}'")

            # Update unique_users in table meetings_events.
            users_joined = (
                self.session.query(UsersEvents)
                .join(UsersEvents.meeting_event)
                .filter(MeetingsEvents.internal_meeting_id == int_id)
                .count()
            )

            meetings_events_table.unique_users = users_joined

            # Meeting starts when first user joins it.
            if users_joined == 1:
                meetings_events_table.start_time = event.join_time

            self.session.add(meetings_events_table)

    def _get_users_events(self, raw_event):
        event_dict = raw_event._asdict()

        column_names = set(column.key for column in UsersEvents.__table__.columns)
        keys = event_dict.keys()

        for key in list(keys):
            if key not in column_names:
                del event_dict[key]

        users_events = UsersEvents(**event_dict)

        return users_events

    def _attendee_json(self, base, new):
        if not base:
            arr = []
            arr.append(new)

            return arr
        else:
            arr = base
            for elem in arr:
                if(elem["internal_user_id"] == new["internal_user_id"]):
                    return arr
            arr.append(new)

            return arr

    def _update_meeting(self, meetings_table):
        meetings_table.running = True
        _update_meeting(meetings_table)
        meetings_table.has_user_joined = True


class UserLeftHandler(DatabaseEventHandler):
    """This class handles user-left events.
    """

    def handle(self, event):
        """Implementation of abstract handle method from DatabaseEventHandler.

        Parameters
        ----------
        event : event_mapper.WebhookEvent
            Event to be handled and written to database.
        """
        event_type = event.event_type
        event = event.event

        logging_extra = {
            "code": "User left event handler",
            "site": "UserLeftHandler.handle",
            "server": getattr(event, "server_url", ""),
            "event": event_type,
            "keywords": ["user left", "event handler", "database", f"internal-user-id={event.internal_user_id}", f"internal-meeting-id={event.internal_meeting_id}"]
        }

        user_id = event.internal_user_id
        int_id = event.internal_meeting_id
        self.logger.info(f"Processing user-left message for internal-user-id '{user_id}' in meeting '{int_id}'.", extra=logging_extra)

        # Table meetings to be updated.
        meetings_table = self.session.query(Meetings).\
                        join(Meetings.meeting_event).\
                        filter(MeetingsEvents.internal_meeting_id == int_id).first()

        if meetings_table:
            self._remove_attendee(meetings_table, user_id)
            self._update_meeting(meetings_table)

            # Mark meetings.attendees as modified for SQLAlchemy.
            flag_modified(meetings_table, "attendees")

            self.session.add(meetings_table)
        else:
            logging_extra["code"] = "Meeting not found",
            logging_extra["keywords"] = ["meeting not found", "warning", "event handler", "database", f"internal-user-id={event.internal_user_id}", f"internal-meeting-id={event.internal_meeting_id}"]
            
            self.logger.warn(f"No meeting found with internal-meeting-id '{int_id}'.", extra=logging_extra)

        # Table users_events to be updated.
        users_table = self.session.query(UsersEvents).\
                        filter(UsersEvents.internal_user_id == user_id).first()

        if users_table:
            # Update table users_events.
            users_table.leave_time = event.leave_time
        else:
            logging_extra["code"] = "User not found",
            logging_extra["keywords"] = ["user not found", "warning", "event handler", "database", f"internal-user-id={event.internal_user_id}", f"internal-meeting-id={event.internal_meeting_id}"]
            self.logger.warn(f"No user found with internal-user-id '{user_id}'.", extra=logging_extra)


    def _remove_attendee(self, meetings_table, user_id):
        for idx, attendee in enumerate(meetings_table.attendees):
            if(attendee["internal_user_id"] == user_id):
                del meetings_table.attendees[idx]


    def _update_meeting(self, meetings_table):
        _update_meeting(meetings_table)


class UserEventHandler(DatabaseEventHandler):
    """This class handles general user events.
    """

    def handle(self, event):
        """Implementation of abstract handle method from DatabaseEventHandler.

        Parameters
        ----------
        event : event_mapper.WebhookEvent
            Event to be handled and written to database.
        """
        event_type = event.event_type
        event = event.event

        self.event_type = event_type

        logging_extra = {
            "code": "User event handler",
            "site": "UserEventHandler.handle",
            "server": getattr(event, "server_url", ""),
            "event": event_type,
            "keywords": ["general user event", "event handler", "database", f"internal-user-id={event.internal_user_id}", f"internal-meeting-id={event.internal_meeting_id}"]
        }

        user_id = event.internal_user_id
        int_id = event.internal_meeting_id
        self.logger.info(f"Processing {event.event_name} event for internal-user-id '{user_id}' on meeting '{int_id}'.", extra=logging_extra)

        # Table meetings to be updated.
        meetings_table = self.session.query(Meetings).\
                        join(Meetings.meeting_event).\
                        filter(MeetingsEvents.internal_meeting_id == int_id).first()

        if meetings_table:
            self._update_attendees(meetings_table.attendees, event, user_id)
            self._update_meeting(meetings_table)

            flag_modified(meetings_table, "attendees")

            self.session.add(meetings_table)
        else:
            logging_extra["code"] = "Meeting not found",
            logging_extra["keywords"] = ["meeting not found", "warning", "event handler", "database", f"internal-user-id={event.internal_user_id}", f"internal-meeting-id={event.internal_meeting_id}"]
            self.logger.warn(f"No meeting found with internal-meeting-id '{int_id}'.", extra=logging_extra)


    def _update_meeting(self, meetings_table):
        _update_meeting(meetings_table)


    def _update_attendees(self, base, update, user_id):
        for attendee in base:
            if(attendee["internal_user_id"] == user_id):
                if(update.event_name == self.event_type):
                    self._update_attendee(attendee, update)


    def _update_attendee(self, attendee, update):
        raise NotImplementedError("Give specific behavior for the user event")


class UserVoiceEnabledHandler(UserEventHandler):
    """This class adds specific behavior for user-audio-voice-enabled events.
    """

    def _update_attendee(self, attendee, update):
        attendee["has_joined_voice"] = update.has_joined_voice
        attendee["is_listening_only"] = update.is_listening_only


class UserVoiceDisabledHandler(UserEventHandler):
    """This class adds specific behavior for user-audio-voice-disabled events.
    """

    def _update_attendee(self, attendee, update):
        attendee["has_joined_voice"] = False
        attendee["is_listening_only"] = False


class UserListenOnlyEnabledHandler(UserEventHandler):
    """This class adds specific behavior for user-audio-listen-only-enabled events.
    """
    def _update_attendee(self, attendee, update):
        attendee["is_listening_only"] = True


class UserListenOnlyDisabledHandler(UserEventHandler):
    """This class adds specific behavior for user-audio-listen-only-disabled events.
    """

    def _update_attendee(self, attendee, update):
        attendee["is_listening_only"] = False


class UserCamBroadcastStartHandler(UserEventHandler):
    """This class adds specific behavior for user-cam-broadcast-start events.
    """

    def _update_attendee(self, attendee, update):
        attendee["has_video"] = True


class UserCamBroadcastEndHandler(UserEventHandler):
    """This class adds specific behavior for user-cam-broadcast-end events.
    """

    def _update_attendee(self, attendee, update):
        attendee["has_video"] = False


class UserPresenterAssignedHandler(UserEventHandler):
    """This class adds specific behavior for user-presenter-assigned events.
    """

    def _update_attendee(self, attendee, update):
        attendee["is_presenter"] = True


class UserPresenterUnassignedHandler(UserEventHandler):
    """This class adds specific behavior for user-presenter-unassigned events.
    """

    def _update_attendee(self, attendee, update):
        attendee["is_presenter"] = False


class RapArchiveHandler(DatabaseEventHandler):
    """This class handles rap-archive-ended recording events.
    """

    def handle(self, event):
        """Implementation of abstract handle method from DatabaseEventHandler.

        Parameters
        ----------
        event : event_mapper.WebhookEvent
            Event to be handled and written to database.
        """
        event_type = event.event_type
        server_url = event.server_url
        event = event.event

        logging_extra = {
            "code": "Rap-archive-ended event handler",
            "site": "RapArchiveHandler.handle",
            "server": server_url or "",
            "event": event_type,
            "keywords": ["recording", "event handler", "database", f"internal-meeting-id={event.internal_meeting_id}"]
        }

        int_id = event.internal_meeting_id
        self.logger.info(f"Processing {event_type} event for internal-meeting-id '{int_id}'.", extra=logging_extra)

        recorded = event.recorded

        # Meeting was set to be recorded.
        if recorded:
            records_table = (
                self.session.query(Recordings).
                filter(Recordings.internal_meeting_id == int_id).
                first()
            )

            # Table recordings does not exist yet. Create it.
            if not records_table:
                # Remove the recorded field so no error is raised since that
                # field is not present in the database.
                event_dict = event._asdict()
                event_dict.pop('recorded', None)

                records_table = Recordings(**event_dict)

                records_table.status = Status.PROCESSING
                records_table.playback = []
                records_table.workflow = {}
                records_table.participants = (
                    int(
                        self.session.query(UsersEvents.id).
                        join(MeetingsEvents).
                        filter(MeetingsEvents.internal_meeting_id == int_id).
                        count()
                    )
                )
            elif records_table.status == Status.DELETED:
                records_table.status = Status.PROCESSING

            meetings_events_table = (
                self.session.query(MeetingsEvents).
                filter(MeetingsEvents.internal_meeting_id == int_id).
                first()
            )

            if meetings_events_table:
                records_table.meeting_event_id = meetings_events_table.id
                records_table.start_time = meetings_events_table.start_time
                records_table.end_time = meetings_events_table.end_time
                records_table.r_shared_secret_guid = meetings_events_table.shared_secret_guid
                records_table.r_institution_guid = meetings_events_table.institution_guid
            else:
                logging_extra["code"] = "Meeting not found",
                logging_extra["keywords"]=  ["meeting not found", "warning", "event handler", "database", f"internal-meeting-id={event.internal_meeting_id}"]

                self.logger.warn(f"No meeting found for recording '{event.record_id}'.", extra=logging_extra)

            records_table.current_step = event.current_step

            self.session.add(records_table)

class RapHandler(DatabaseEventHandler):
    """This class handles general recording events.
    """

    def handle(self, event):
        """Implementation of abstract handle method from DatabaseEventHandler.

        Parameters
        ----------
        event : event_mapper.WebhookEvent
            Event to be handled and written to database.
        """
        event_type = event.event_type
        server_url = event.server_url
        event = event.event

        logging_extra = {
            "code": "General recording event handler",
            "site": "RapHandler.handle",
            "server": server_url or "",
            "event": event_type,
            "keywords": ["general recording event", "event handler", "database", f"internal-meeting-id={event.internal_meeting_id}"]
        }

        int_id = event.internal_meeting_id
        self.logger.info(f"Processing {event_type} event for internal-meeting-id '{int_id}'.", extra=logging_extra)

        records_table = (
            self.session.query(Recordings).
            filter(Recordings.internal_meeting_id == int_id).
            first()
        )

        # Table recordings does not exist yet. Create it.
        if not records_table:
            records_table = Recordings(**event._asdict())

            # Start as deleted since we don't yet know if
            # this meeting was recorded or not
            records_table.status = Status.DELETED
            records_table.playback = []
            records_table.workflow = {}
            records_table.participants = (
                int(
                    self.session.query(UsersEvents.id).
                    join(MeetingsEvents).
                    filter(MeetingsEvents.internal_meeting_id == int_id).
                    count()
                )
            )
        elif records_table.status == Status.DELETED:
            records_table.status = Status.PROCESSING

        # Assume the requester server to be the new host of the recording.
        if event_type == "rap-sanity-started":
            server_id_result = (
                self.session.query(Servers.id).
                    filter(Servers.name == server_url).
                    first()
            )
            if server_id_result:
                if server_id_result.id != records_table.server_id:
                    logging_extra["code"] = "Host updated"
                    logging_extra["keywords"] = ["event handler", "database", "host", "update", f"internal-meeting-id={event.internal_meeting_id}"]
                    self.logger.info(f"Recording host was updated to '{server_url}'.", extra=logging_extra)
                records_table.server_id = server_id_result.id
            else:
                logging_extra["code"] = "Server not found"
                logging_extra["keywords"] = ["server not found", "warning", "event handler", "database", f"record={event.record_id}", f"internal-meeting-id={event.internal_meeting_id}"]
                self.logger.warn(f"No server found for recording '{event.record_id}'.", extra=logging_extra)

        meetings_events_table = (
            self.session.query(MeetingsEvents).
            filter(MeetingsEvents.internal_meeting_id == int_id).
            first()
        )

        if meetings_events_table:
            records_table.meeting_event_id = meetings_events_table.id
            records_table.start_time = meetings_events_table.start_time
            records_table.end_time = meetings_events_table.end_time
            records_table.r_shared_secret_guid = meetings_events_table.shared_secret_guid
            records_table.r_institution_guid = meetings_events_table.institution_guid
        else:
            logging_extra["code"] = "Meeting not found"
            logging_extra["keywords"] = ["meeting not found", "warning", "event handler", "database", f"record={event.record_id}", f"internal-meeting-id={event.internal_meeting_id}"]
            self.logger.warn(f"No meeting found for recording '{event.record_id}'.", extra=logging_extra)

        records_table.current_step = event.current_step

        self.session.add(records_table)


class RapProcessHandler(DatabaseEventHandler):
    """This class handles processing recording events.
    """

    def handle(self, event):
        """Implementation of abstract handle method from DatabaseEventHandler.

        Parameters
        ----------
        event : event_mapper.WebhookEvent
            Event to be handled and written to database.
        """
        event_type = event.event_type
        event = event.event

        logging_extra = {
            "code": "Processing recording event handler",
            "site": "RapProcessHandler.handle",
            "server": getattr(event, "server_url", ""),
            "event": event_type,
            "keywords": ["process recording", "event handler", "database", f"internal-meeting-id={event.internal_meeting_id}"]
        }

        int_id = event.internal_meeting_id
        self.logger.info(f"Processing {event_type} event for internal-meeting-id '{int_id}'.", extra=logging_extra)

        records_table = (
            self.session.query(Recordings).
            filter(Recordings.internal_meeting_id == int_id).
            first()
        )

        # Table recordings already exists.
        if records_table:
            # Update status based on event.
            current_status = records_table.status
            workflow_status = records_table.workflow.get(event.workflow, None)
            if event.current_step == "rap-process-started":
                if not workflow_status:
                    records_table.workflow = _update_workflow(records_table, event.workflow, Status.PROCESSING)
                if current_status == Status.PROCESSING:
                    records_table.current_step = event.current_step

                self.session.add(records_table)
            elif event.current_step == "rap-process-ended":
                if workflow_status == Status.PROCESSING:
                    records_table.workflow = _update_workflow(records_table, event.workflow, Status.PROCESSED)
                if current_status == Status.PROCESSING:
                    records_table.status = Status.PROCESSED
                    records_table.current_step = event.current_step

                self.session.add(records_table)
            else:
                logging_extra["code"] = "Invalid event"
                logging_extra["keywords"] = ["invalid event", "warning", "event handler", "database", f"internal-meeting-id={event.internal_meeting_id}"]
                self.logger.warn(f"Invalid event '{event.current_step}' from "
                    f" current status '{current_status}' for recording '{event.record_id}'.",
                    extra=logging_extra
                )
        else:
            logging_extra["code"] = "Recording not found"
            logging_extra["keywords"] = ["recording not found", "warning", "event handler", "database", f"recording={event.record_id}", f"internal-meeting-id={event.internal_meeting_id}"]
            self.logger.warn(f"No recording found with id '{event.record_id}'.", extra=logging_extra)


class RapPublishUnpublishHandler(DatabaseEventHandler):
    """This class handles publishing and unpublishing recording events.
    """

    def handle(self, event):
        """Implementation of abstract handle method from DatabaseEventHandler.

        Parameters
        ----------
        event : event_mapper.WebhookEvent
            Event to be handled and written to database.
        """
        event_type = event.event_type
        event = event.event

        logging_extra = {
            "code": "Publishing recording event handler",
            "site": "RapPublishUnpublishHandler.handle",
            "server": getattr(event, "server_url", ""),
            "event": event_type,
            "keywords": ["publish", "unpublish", "recording", "event handler", "database", f"internal-meeting-id={event.internal_meeting_id}"]
        }

        int_id = event.internal_meeting_id
        self.logger.info(f"Processing {event_type} event for internal-meeting-id '{int_id}'.", extra=logging_extra)

        records_table = (
            self.session.query(Recordings).
            filter(Recordings.internal_meeting_id == int_id).
            first()
        )

        if records_table:
            if event_type == 'rap-unpublished':
                if records_table.status == Status.PUBLISHED:
                    records_table.status = Status.UNPUBLISHED
                    records_table.published = False
                    self.session.add(records_table)
                else:
                    logging_extra["code"] = "Recording not published"
                    logging_extra["keywords"] = ["not published", "warning", "recording", "event handler", "database", f"internal-meeting-id={event.internal_meeting_id}"]
                    self.logger.warn(f"Tried to unpublish a recording with meeting id '{int_id}' that is not yet published.", extra=logging_extra)
            elif event_type == 'rap-published':
                if records_table.status == Status.UNPUBLISHED:
                    records_table.status = Status.PUBLISHED
                    records_table.published = True
                    self.session.add(records_table)
                else:
                    logging_extra["code"] = "Recording already published"
                    logging_extra["keywords"] = ["already published", "warning", "recording", "event handler", "database", f"internal-meeting-id={event.internal_meeting_id}"]
                    self.logger.warn(f"Tried to publish a recording with meeting id '{int_id}' that is already published.", extra=logging_extra) 
        else:
            logging_extra["code"] = "Recording not found"
            logging_extra["keywords"] = ["recording not found", "warning", "recording", "event handler", "database", f"internal-meeting-id={event.internal_meeting_id}"]
            self.logger.warn(f"No recording found with meeting id '{int_id}'.", extra=logging_extra)

class RapDeleteHandler(DatabaseEventHandler):
    """This class handles deleting recording events.
    """

    def handle(self, event):
        """Implementation of abstract handle method from DatabaseEventHandler.

        Parameters
        ----------
        event : event_mapper.WebhookEvent
            Event to be handled and written to database.
        """

        event_type = event.event_type
        event = event.event

        logging_extra = {
            "code": "Deleting recording event handler",
            "site": "RapDeleteHandler.handle",
            "server": getattr(event, "server_url", ""),
            "event": event_type,
            "keywords": ["recording delete", "event handler", "database", f"internal-meeting-id={event.internal_meeting_id}"]
        }

        int_id = event.internal_meeting_id
        self.logger.info(f"Processing {event_type} event for internal-meeting-id '{int_id}'.", extra=logging_extra)

        records_table = (
            self.session.query(Recordings).
            filter(Recordings.internal_meeting_id == int_id).
            first()
        )

        if records_table:
            records_table.status = Status.DELETED
            self.session.add(records_table)
        else:
            logging_extra["code"] = "Recording not found"
            logging_extra["keywords"] = ["recording not found", "event handler", "database", f"internal-meeting-id={event.internal_meeting_id}"]
            self.logger.warn(f"No recording found with meeting id '{int_id}'.", extra=logging_extra)

class RapPublishHandler(DatabaseEventHandler):
    """This class handles publishing recording events.
    """

    def handle(self, event):
        """Implementation of abstract handle method from DatabaseEventHandler.

        Parameters
        ----------
        event : event_mapper.WebhookEvent
            Event to be handled and written to database.
        """
        event_type = event.event_type
        server_url = event.server_url
        event = event.event

        logging_extra = {
            "code": "Publishing recording event handler",
            "site": "RapPublishHandler.handle",
            "server": server_url or "",
            "event": event_type,
            "keywords": ["publish recording", "event handler", "database", f"internal-meeting-id={event.internal_meeting_id}"]
        }

        int_id = event.internal_meeting_id
        self.logger.info(f"Processing {event_type} event for internal-meeting-id '{int_id}'.", extra=logging_extra)

        records_table = (
            self.session.query(Recordings).
            filter(Recordings.internal_meeting_id == int_id).
            first()
        )

        # Table recordings already exists.
        if records_table:
            # Update status based on event.
            current_status = records_table.status
            workflow_status = records_table.workflow.get(event.workflow, None)

            if event.current_step == "rap-publish-started":
                if current_status == Status.PROCESSED:
                    records_table.current_step = event.current_step

                self.session.add(records_table)
            elif event.current_step == "rap-publish-ended":
                times = (
                    self.session.query(MeetingsEvents.start_time, MeetingsEvents.end_time).
                    filter(MeetingsEvents.internal_meeting_id == int_id).first()
                )

                start_time, end_time = times

                records_table.status = Status.PUBLISHED
                records_table.published = True
                records_table.name = event.name
                records_table.is_breakout = event.is_breakout
                records_table.start_time = event.start_time or start_time
                records_table.end_time = event.end_time or end_time
                records_table.size = event.size or 0
                records_table.raw_size = event.raw_size
                records_table.meta_data = event.meta_data
                records_table.download = event.download
                records_table.current_step = event.current_step
                updated_playback = _upsert_playback(records_table, event.playback)
                records_table.playback = updated_playback

                flag_modified(records_table, "playback")

                records_table.workflow = _update_workflow(records_table, event.workflow, Status.PUBLISHED)
                records_table.current_step = event.current_step

                self.session.add(records_table)
            else:
                logging_extra["code"] = "Invalid event"
                logging_extra["keywords"] = ["invalid event", "warning", "event handler", "database", f"internal-meeting-id={event.internal_meeting_id}"]
                self.logger.warn(f"Invalid event '{event.current_step}' from "
                    f" current status '{current_status}' for meeting '{int_id}'.", 
                    extra=logging_extra
                )
        else:
            logging_extra["code"] = "Recording not found"
            logging_extra["keywords"] = ["recording not found", "warning", "event handler", "database", f"internal-meeting-id={event.internal_meeting_id}"]
            self.logger.warn(f"No recording found with meeting id '{int_id}'.", extra=logging_extra)


def _update_meeting(meetings_table):
    """Common updates on table meetings.
    """
    meetings_table.participant_count = len(meetings_table.attendees)
    meetings_table.has_user_joined = meetings_table.participant_count != 0
    meetings_table.moderator_count = sum(1 for attendee in meetings_table.attendees if attendee["role"] == "MODERATOR")
    meetings_table.listener_count = sum(1 for attendee in meetings_table.attendees if attendee["is_listening_only"])
    meetings_table.voice_participant_count = sum(1 for attendee in meetings_table.attendees if attendee["has_joined_voice"])
    meetings_table.video_count = sum(1 for a in meetings_table.attendees if a["has_video"])


def _upsert_playback(records_table, event_playback):
    playbacks = records_table.playback[:]

    for i, playback in enumerate(playbacks):
        if _has_same_playback_format(playback, event_playback):
            old_playback = playbacks[i]
            old_playback.update(event_playback)
            playbacks[i] = old_playback

            break
    else: # In the case the for loop completes fully.
        playbacks.append(event_playback)

    return playbacks

def _update_workflow(records_table, event_workflow, new_status):
    workflows = records_table.workflow.copy()

    if event_workflow:
        workflows.update({event_workflow: new_status})

    return workflows

def _has_same_playback_format(playback1, playback2):
    if "format" in playback1 and "format" in playback2:
        if playback1["format"] == playback2["format"]:
            return True

    return False


class DataProcessor:
    """Data processor (dispatcher) of the received event.
    """
    def __init__(self, session, logger=None):
        """Constructor of the DataProcessor.

        Parameters
        ----------
        session : sqlalchemy.Session
            Session used by SQLAlchemy to interact with the database.
        """
        self.session = session
        self.logger = logger or logging.getLogger(__name__)
        logaugment.set(self.logger, code="", site="DataProcessor", server="", event="", keywords="null")

    def update(self, event):
        event_handler = self._select_handler(event.event_type)

        event_handler.handle(event)

    def _select_handler(self, event_type):
        """Event dispatcher.

        Choose which handler will process the event based on the event type.

        Parameters
        ----------
        event : event_mapper.WebhookEvent
            An event to be handled and persisted into database.
        """
        logging_extra = {
        "code": "Event dispatcher",
        "site": "DataProcessor._select_handler",
        "event": event_type,
        "keywords": ["dispatch", "select handler"]
        }

        self.logger.debug("Selecting event processor.", extra=logging_extra)

        if(event_type == "meeting-created"):
            event_handler = MeetingCreatedHandler(self.session)

        elif(event_type == "user-joined"):
            event_handler = UserJoinedHandler(self.session)

        elif(event_type == "user-left"):
            event_handler = UserLeftHandler(self.session)

        elif(event_type == "meeting-ended"):
            event_handler = MeetingEndedHandler(self.session)

        elif event_type == "user-audio-voice-enabled":
            event_handler = UserVoiceEnabledHandler(self.session)

        elif event_type == "user-audio-voice-disabled":
            event_handler = UserVoiceDisabledHandler(self.session)

        elif event_type == "user-audio-listen-only-enabled":
            event_handler = UserListenOnlyEnabledHandler(self.session)

        elif event_type == "user-audio-listen-only-disabled":
            event_handler = UserListenOnlyDisabledHandler(self.session)

        elif event_type == "user-cam-broadcast-start":
            event_handler = UserCamBroadcastStartHandler(self.session)

        elif event_type == "user-cam-broadcast-end":
            event_handler = UserCamBroadcastEndHandler(self.session)

        elif event_type == "user-presenter-assigned":
            event_handler = UserPresenterAssignedHandler(self.session)

        elif event_type == "user-presenter-unassigned":
            event_handler = UserPresenterUnassignedHandler(self.session)

        elif(event_type in ["rap-archive-started",
                    "rap-sanity-started", "rap-sanity-ended",
                    "rap-post-archive-started", "rap-post-archive-ended",
                    "rap-post-process-started", "rap-post-process-ended",
                    "rap-post-publish-started", "rap-post-publish-ended"]):
            event_handler = RapHandler(self.session)
        
        elif(event_type in ["rap-archive-ended"]):
            event_handler = RapArchiveHandler(self.session)

        elif(event_type in ["rap-process-started", "rap-process-ended"]):
            event_handler = RapProcessHandler(self.session)

        elif(event_type in ["rap-publish-started", "rap-publish-ended"]):
            event_handler = RapPublishHandler(self.session)

        elif(event_type in ['rap-unpublished', "rap-published"]):
            event_handler = RapPublishUnpublishHandler(self.session)

        elif(event_type == 'rap-deleted'):
            event_handler = RapDeleteHandler(self.session)

        else:
            logging_extra["code"] = "Unknown event"
            logging_extra["keywords"] = ["unknown event", "warning", "database"]
            self.logger.warn(f"Unknown event type '{event_type}'.", extra=logging_extra)
            raise InvalidWebhookEventError(f"unknown event type '{event_type}'")

        return event_handler


class WebhookDataWriter(AggregatorCallback):
    """Writer of data retrieved from webhooks.

    This class implements the AggregatorCallback which means its `run()` method
    is intended to run in a separate thread, writing incoming data to the
    database.

    Before using it, one should call its `setup()` method to configure
    any resource used to write data such as database connections etc.
    After that, its `run()` method can be run in a separate thread continuously.
    When finished, its `teardown` can be called to close any opened resource.
    """
    def __init__(self, connector=None, logger=None):
        """Constructor of the WebhookDataWriter.

        Parameters
        ----------
        connector : Database connector (driver).
            If not supplied, it will instantiate a new `PostgresConnector`.
        """
        self.logger = logger or logging.getLogger(__name__)
        logaugment.set(self.logger, code="", site="WebhookDataWriter", server="", event="", keywords="null")

    def setup(self):
        """Setup any resources needed to iteract with the database.
        """
        logging_extra = {
            "code": "WebhookDataWriter setup",
            "site": "WebhookDataWriter.setup",
            "keywords": ["WebhookDataWriter", "setup", "webhook", "hook", "database"]
        }

        self.logger.info("Setting up WebhookDataWriter", extra=logging_extra)

    def teardown(self):
        """Release any resources used to iteract with the database.
        """
        logging_extra = {
            "code": "WebhookDataWriter tear down",
            "site": "WebhookDataWriter.teardown",
            "keywords": ["WebhookDataWriter", "tear down", "webhook", "hook", "database"]
        }

        self.logger.info("Tearing down WebhookDataWriter", extra=logging_extra)

    def run(self, data):
        """Run main logic of the writer.

        This method is intended to run in a separate thread by the aggregator
        whenever new data must be persisted.

        data : event_mapper.WebhookEvent
            This is a single event to be handled and persisted into database.

        Raises
        ------
        aggregator.aggregator.CallbackError
            If any error occur while persisting event into database.
        """
        logging_extra = {
            "code": "WebhookDataWriter run",
            "site": "WebhookDataWriter.run",
            "keywords": ["WebhookDataWriter", "run", "thread", "hook", "database"],
            "server": getattr(data, "server_url", ""),
            "event": getattr(data, "event_type", "")
        }
        try:
            with time_logger(self.logger.info,
<<<<<<< HEAD
                             "Processing information to database took {elapsed}s."):
=======
                             "Processing information to database took {elapsed}s.", extra=logging_extra):
>>>>>>> 295b3b30
                with session_scope() as session:
                    DataProcessor(session).update(data)
        except sqlalchemy.exc.OperationalError as err:
            logging_extra["keywords"] = ["not persisting data", "error", "run", "thread", "hook", "database"]
            self.logger.error(f"Operational error on database. Not persisting data: {err}", extra=logging_extra)

            raise CallbackError() from err
        except WebhookDatabaseError as err:
            logging_extra["keywords"] = ["not persisting data", "error", "run", "thread", "hook", "database"]

            self.logger.error(f"An error occurred while persisting data. Not persisting data: {err}", extra=logging_extra)

            raise CallbackError() from err
        except Exception as err:
            logging_extra["keywords"] = ["not persisting data", "error", "run", "thread", "hook", "database"]

            self.logger.error(f"Unknown error on database handler. Not persisting data: {err}", extra=logging_extra)

            raise CallbackError() from err


class AuthenticationHandler:
    """Provide a way to get server data from database.
    """
    def __init__(self, logger=None):
        """Constructor of the `AuthenticationHandler`.

        Parameters
        ----------
        logger : logging.Logger
            If not supplied, it will instantiate a new logger from __name__.
        """
        self.logger = logger or logging.getLogger(__name__)
        logaugment.set(self.logger, code="", site="AuthenticationHandler", server="", event="", keywords="null")

    def secret(self, server):
        """Get a shared secret for a given server in the database.

        Parameters
        ----------
        server : str
            Server for which it should get a token from database.

        Returns
        -------
        token : str
            Token of the server as retrieved from database.
        """
        logging_extra = {
            "code": "Get secret",
            "site": "AuthenticationHandler.secret",
            "server": server,
            "keywords": ["shared secret", "authentication", "database"]
        }

        found_secret = None
        with session_scope() as session:
            try:
                server = session.query(Servers.secret).filter(Servers.name == server).first()
            except sqlalchemy.exc.OperationalError as err:
                logging_extra["code"] = "Database error"
                logging_extra["keywords"] = ["shared secret", "server", "database", "exception", "error"]
                self.logger.error(f"Operational error on database while validating token: {err}", extra=logging_extra)
                server = None
            except Exception as err:
                logging_extra["code"] = "Unknown error"
                logging_extra["keywords"] = ["shared secret", "server", "database", "exception", "warning"]
                self.logger.warn(f"Unknown error while validating token: {err}", extra=logging_extra)
                server = None

            if server:
                # If it found a row for the given server, extract its secret column.
                found_secret = server.secret

        return found_secret


class WebhookServerHandler:
    """Provide a way to get all available servers from database.
    """
    def __init__(self, logger=None):
        """Constructor of the `WebhookServerHandler`.

        Parameters
        ----------
        logger : logging.Logger
            If not supplied, it will instantiate a new logger from __name__.
        """
        self.logger = logger or logging.getLogger(__name__)
        logaugment.set(self.logger, code="", site="WebhookServerHandler", server="", event="", keywords="null")

    def servers(self):
        """Get all available servers from database.

        Returns
        -------
        servers : Servers.
            The list of all available servers from database.
        """
        logging_extra = {
            "code": "Get servers",
            "site": "WebhookServerHandler.servers",
            "keywords": ["server", "get", "database"]
        }

        servers = None
        with session_scope() as session:
            try:
                servers = session.query(Servers).all()
            except sqlalchemy.exc.OperationalError as err:
                logging_extra["code"] = "Database error"
                logging_extra["keywords"] = ["server", "get", "database", "exception", "error"]
                self.logger.error(f"Operational error on database while gathering servers: {err}")

                raise DatabaseNotReadyError()
            except Exception as err:
                logging_extra["code"] = "Unknown error"
                logging_extra["keywords"] = ["server", "get", "database", "exception", "warning"]
                self.logger.warn(f"Unknown error while gathering servers: {err}")

                raise DatabaseNotReadyError()
            else:
                # Since it returns Servers objects used by the database, we need
                # to detach the objects returned from the database's session.
                session.expunge_all()

                return servers<|MERGE_RESOLUTION|>--- conflicted
+++ resolved
@@ -191,8 +191,7 @@
         # running external meeting id must be unique
         if (
             self.session.query(Meetings)
-            .join(Meetings.meeting_event)
-            .filter(MeetingsEvents.external_meeting_id == event.external_meeting_id)
+            .filter(Meetings.ext_meeting_id == event.external_meeting_id)
             .first()
         ):
             self.logger.warn(f"Meeting with external-meeting-id '{event.external_meeting_id}' already exists.")
@@ -1234,11 +1233,7 @@
         }
         try:
             with time_logger(self.logger.info,
-<<<<<<< HEAD
-                             "Processing information to database took {elapsed}s."):
-=======
                              "Processing information to database took {elapsed}s.", extra=logging_extra):
->>>>>>> 295b3b30
                 with session_scope() as session:
                     DataProcessor(session).update(data)
         except sqlalchemy.exc.OperationalError as err:
