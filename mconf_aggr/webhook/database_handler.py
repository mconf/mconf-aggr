--- conflicted
+++ resolved
@@ -94,12 +94,8 @@
         event = event.event
 
         self.logger.info(
-<<<<<<< HEAD
-            f"Processing meeting-created event for internal-meeting-id: '{event.internal_meeting_id}'."
-=======
             f"Processing meeting-created event for internal-meeting-id: \
                          '{event.internal_meeting_id}'."
->>>>>>> 2b89ed86
         )
 
         # Create tables meetings_events and meetings.
@@ -109,12 +105,8 @@
             .first()
         ):
             self.logger.warning(
-<<<<<<< HEAD
-                f"Meeting with internal-meeting-id '{event.internal_meeting_id}' already exists."
-=======
                 f"Meeting with internal-meeting-id '{event.internal_meeting_id}' \
                                 already exists."
->>>>>>> 2b89ed86
             )
             return
 
@@ -143,12 +135,8 @@
 
         if not metadata.mconf_shared_secret_guid:
             self.logger.info(
-<<<<<<< HEAD
-                f"Empty shared secret guid, meeting '{event.internal_meeting_id}' insertion falling back to institution name: '{metadata.mconflb_institution_name}'"
-=======
                 f"Empty shared secret guid, meeting '{event.internal_meeting_id}' \
                              insertion falling back to institution name: '{metadata.mconflb_institution_name}'"
->>>>>>> 2b89ed86
             )
             # fallback to name of institution
             try:
@@ -162,12 +150,8 @@
                 )
                 new_meetings_events.shared_secret_guid = found_secret.guid
                 self.logger.info(
-<<<<<<< HEAD
-                    f"Found secret: '{found_secret.name}' for meeting '{event.internal_meeting_id}'"
-=======
                     f"Found secret: '{found_secret.name}' for meeting \
                                  '{event.internal_meeting_id}'"
->>>>>>> 2b89ed86
                 )
 
                 # We found the secret, try to find its institution to complete
@@ -182,17 +166,6 @@
                     new_meetings_events.shared_secret_name = found_secret.name
                 except RuntimeError:
                     self.logger.warning(
-<<<<<<< HEAD
-                        f"Could not find institution for secret '{found_secret.name}'"
-                    )
-
-                self.logger.info(
-                    f"Found institution: '{found_institution.name}' for meeting '{event.internal_meeting_id}'"
-                )
-            except AttributeError:
-                self.logger.warning(
-                    f"Could not match institution name '{metadata.mconflb_institution_name}' to an institution"
-=======
                         f"Could not find institution for secret \
                                         '{found_secret.name}'"
                     )
@@ -205,7 +178,6 @@
                 self.logger.warning(
                     f"Could not match institution name \
                                     '{metadata.mconflb_institution_name}' to an institution"
->>>>>>> 2b89ed86
                 )
 
         if not metadata.mconf_server_guid and not metadata.mconf_server_url:
@@ -281,13 +253,8 @@
             (
                 self.session.query(UsersEvents)
                 .filter(
-<<<<<<< HEAD
                     UsersEvents.meeting_event_id == meetings_event.id,
-                    UsersEvents.leave_time == None,
-=======
-                    UsersEvents.meeting_event_id == meetings_events_table.id,
                     UsersEvents.leave_time.is_(None),
->>>>>>> 2b89ed86
                 )
                 .update({"leave_time": event.end_time}, synchronize_session="fetch")
             )
@@ -324,12 +291,8 @@
         int_id = event.internal_meeting_id
 
         self.logger.info(
-<<<<<<< HEAD
-            f"Processing user-joined event for internal-user-id '{event.internal_user_id}'.'"
-=======
             f"Processing user-joined event for internal-user-id \
                          '{event.internal_user_id}'.'"
->>>>>>> 2b89ed86
         )
 
         users_events_table = self._get_users_events(event)
@@ -374,17 +337,12 @@
                 self.session.add(meetings_table)
                 self.session.flush()
             else:
-<<<<<<< HEAD
                 self.logger.warning(
                     f"No meeting found for user '{event.internal_user_id}'."
                 )
                 raise WebhookDatabaseError(
                     f"no meeting found for user '{event.internal_user_id}'"
                 )
-=======
-                self.logger.warning(f"No meeting found for user '{event.internal_user_id}'.")
-                raise WebhookDatabaseError(f"no meeting found for user '{event.internal_user_id}'")
->>>>>>> 2b89ed86
 
             # Update unique_users in table meetings_events.
             users_joined = (
@@ -454,12 +412,8 @@
         user_id = event.internal_user_id
         int_id = event.internal_meeting_id
         self.logger.info(
-<<<<<<< HEAD
-            f"Processing user-left message for internal-user-id '{user_id}' in meeting '{int_id}'."
-=======
             f"Processing user-left message for internal-user-id \
                          '{user_id}' in meeting '{int_id}'."
->>>>>>> 2b89ed86
         )
 
         # Table meetings to be updated.
@@ -522,12 +476,8 @@
         user_id = event.internal_user_id
         int_id = event.internal_meeting_id
         self.logger.info(
-<<<<<<< HEAD
-            f"Processing {event.event_name} event for internal-user-id '{user_id}' on meeting '{int_id}'."
-=======
             f"Processing {event.event_name} event for internal-user-id \
                          '{user_id}' on meeting '{int_id}'."
->>>>>>> 2b89ed86
         )
 
         # Table meetings to be updated.
@@ -653,19 +603,8 @@
 
             meetings_event = _fetch_meetings_event(self.session, int_id)
 
-<<<<<<< HEAD
             if meetings_event:
                 _update_recording_with_meetings_event_data(recording, meetings_event)
-=======
-            if meetings_events_table:
-                records_table.meeting_event_id = meetings_events_table.id
-                records_table.start_time = meetings_events_table.start_time
-                records_table.end_time = meetings_events_table.end_time
-                records_table.r_shared_secret_guid = meetings_events_table.shared_secret_guid
-                records_table.r_institution_guid = meetings_events_table.institution_guid
-                records_table.external_meeting_id = meetings_events_table.external_meeting_id
-                records_table.internal_meeting_id = meetings_events_table.internal_meeting_id
->>>>>>> 2b89ed86
             else:
                 self.logger.warning(
                     f"No meeting found for recording '{event.record_id}'."
@@ -695,57 +634,27 @@
         int_id = event.internal_meeting_id
         record_id = event.record_id
 
-<<<<<<< HEAD
         self.logger.info(
             f"Processing {event_type} event for "
             + f"internal-meeting-id '{int_id}' and record_id "
             + f"'{record_id}'."
-=======
-        records_table = (
-            self.session.query(Recordings).filter(Recordings.internal_meeting_id == int_id).first()
->>>>>>> 2b89ed86
         )
 
         recording = _fetch_or_create_recording(self.session, event, Status.DELETED)
 
         # Assume the requester server to be the new host of the recording.
         if event_type == "rap-sanity-started":
-<<<<<<< HEAD
             recording = self._handle_rap_sanity_started(server_url, recording)
             # if int_id != record_id, then it's not the first recording in the
             # group. In this case, se status to PROCESSING to match the first
             # recording.
             if int_id != record_id:
                 recording.status = Status.PROCESSING
-=======
-            server_id_result = (
-                self.session.query(Servers.id).filter(Servers.name == server_url).first()
-            )
-            if server_id_result:
-                if server_id_result.id != records_table.server_id:
-                    self.logger.info(f"Recording host was updated to '{server_url}'.")
-                records_table.server_id = server_id_result.id
-            else:
-                self.logger.warning(f"No server found for recording '{event.record_id}'.")
->>>>>>> 2b89ed86
 
         meetings_event = _fetch_meetings_event(self.session, int_id)
 
-<<<<<<< HEAD
         if meetings_event:
             _update_recording_with_meetings_event_data(recording, meetings_event)
-=======
-        if meetings_events_table:
-            records_table.meeting_event_id = meetings_events_table.id
-            records_table.start_time = meetings_events_table.start_time
-            records_table.end_time = meetings_events_table.end_time
-            records_table.r_shared_secret_guid = meetings_events_table.shared_secret_guid
-            records_table.r_institution_guid = meetings_events_table.institution_guid
-            records_table.external_meeting_id = meetings_events_table.external_meeting_id
-            records_table.internal_meeting_id = meetings_events_table.internal_meeting_id
-            records_table.parent_meeting_id = meetings_events_table.parent_meeting_id
-            records_table.is_breakout = meetings_events_table.is_breakout
->>>>>>> 2b89ed86
         else:
             self.logger.warning(f"No meeting found for recording '{event.record_id}'.")
 
@@ -785,18 +694,11 @@
         event = event.event
 
         int_id = event.internal_meeting_id
-<<<<<<< HEAD
         record_id = event.record_id
         self.logger.info(
             f"Processing {event_type} event for "
             + f"internal-meeting-id '{int_id}' and record_id "
             + f"'{record_id}'."
-=======
-        self.logger.info(f"Processing {event_type} event for internal-meeting-id '{int_id}'.")
-
-        records_table = (
-            self.session.query(Recordings).filter(Recordings.internal_meeting_id == int_id).first()
->>>>>>> 2b89ed86
         )
 
         recording = _fetch_recording(self.session, record_id)
@@ -866,18 +768,11 @@
         event = event.event
 
         int_id = event.internal_meeting_id
-<<<<<<< HEAD
         record_id = event.record_id
         self.logger.info(
             f"Processing {event_type} event for "
             + f"internal-meeting-id '{int_id}' and record_id "
             + f"'{record_id}'."
-=======
-        self.logger.info(f"Processing {event_type} event for internal-meeting-id '{int_id}'.")
-
-        records_table = (
-            self.session.query(Recordings).filter(Recordings.internal_meeting_id == int_id).first()
->>>>>>> 2b89ed86
         )
 
         recording = _fetch_recording(self.session, record_id)
@@ -890,11 +785,7 @@
                     self.session.add(recording)
                 else:
                     self.logger.warning(
-<<<<<<< HEAD
                         f"Tried to unpublish a recording with record-id '{record_id}' that is not yet published."
-=======
-                        f"Tried to unpublish a recording with meeting id '{int_id}' that is not yet published."
->>>>>>> 2b89ed86
                     )
             elif event_type == "rap-published":
                 if recording.status == Status.UNPUBLISHED:
@@ -903,11 +794,7 @@
                     self.session.add(recording)
                 else:
                     self.logger.warning(
-<<<<<<< HEAD
                         f"Tried to publish a recording with meeting id '{record_id}' that is already published.",
-=======
-                        f"Tried to publish a recording with meeting id '{int_id}' that is already published.",
->>>>>>> 2b89ed86
                     )
         else:
             self.logger.warning(f"No recording found with record_id '{record_id}'.")
@@ -929,18 +816,11 @@
         event = event.event
 
         int_id = event.internal_meeting_id
-<<<<<<< HEAD
         record_id = event.record_id
         self.logger.info(
             f"Processing {event_type} event for "
             + f"internal-meeting-id '{int_id}' and record_id "
             + f"'{record_id}'."
-=======
-        self.logger.info(f"Processing {event_type} event for internal-meeting-id '{int_id}'.")
-
-        records_table = (
-            self.session.query(Recordings).filter(Recordings.internal_meeting_id == int_id).first()
->>>>>>> 2b89ed86
         )
 
         recording = _fetch_recording(self.session, record_id)
@@ -968,18 +848,11 @@
         event = event.event
 
         int_id = event.internal_meeting_id
-<<<<<<< HEAD
         record_id = event.record_id
         self.logger.info(
             f"Processing {event_type} event for "
             + f"internal-meeting-id '{int_id}' and record_id "
             + f"'{record_id}'."
-=======
-        self.logger.info(f"Processing {event_type} event for internal-meeting-id '{int_id}'.")
-
-        records_table = (
-            self.session.query(Recordings).filter(Recordings.internal_meeting_id == int_id).first()
->>>>>>> 2b89ed86
         )
 
         recording = _fetch_recording(self.session, record_id)
@@ -989,53 +862,10 @@
             if event.current_step == "rap-publish-started":
                 recording = self._handle_publish_started(recording, event)
             elif event.current_step == "rap-publish-ended":
-<<<<<<< HEAD
                 recording = self._handle_publish_ended(recording, event)
             else:
                 self.logger.warning(
                     f"Invalid event '{event.current_step}' from current status '{recording.status}' for meeting '{int_id}'."
-=======
-                times = (
-                    self.session.query(MeetingsEvents.start_time, MeetingsEvents.end_time)
-                    .filter(MeetingsEvents.internal_meeting_id == int_id)
-                    .first()
-                )
-
-                start_time, end_time = times
-
-                records_table.status = Status.PUBLISHED
-                records_table.published = True
-                records_table.name = str(event.name)
-                records_table.is_breakout = event.is_breakout
-                records_table.start_time = event.start_time or start_time
-                records_table.end_time = event.end_time or end_time
-                records_table.size = event.size or 0
-                records_table.raw_size = event.raw_size
-                # If meta_data field exists, simply merge the new meta_data, without
-                # overwriting currently saved meta_data.
-                if records_table.meta_data:
-                    event.meta_data.update(records_table.meta_data)
-                if event.workflow == "presentation":
-                    event.meta_data.update({"mconf-decrypter-pending": "false"})
-                records_table.meta_data = event.meta_data
-                records_table.download = event.download
-                records_table.current_step = event.current_step
-                updated_playback = _upsert_playback(records_table, event.playback)
-                records_table.playback = updated_playback
-
-                flag_modified(records_table, "playback")
-
-                records_table.workflow = _update_workflow(
-                    records_table, event.workflow, Status.PUBLISHED
-                )
-                records_table.current_step = event.current_step
-
-                self.session.add(records_table)
-            else:
-                self.logger.warning(
-                    f"Invalid event '{event.current_step}' from current status \
-                                    '{current_status}' for meeting '{int_id}'."
->>>>>>> 2b89ed86
                 )
         else:
             self.logger.warning(f"No recording found with meeting id '{int_id}'.")
@@ -1391,11 +1221,7 @@
         """
         try:
             with time_logger(
-<<<<<<< HEAD
                 self.logger.info, "Processing information to database took {elapsed}s."
-=======
-                self.logger.info, "Processing information to database \took {elapsed}s."
->>>>>>> 2b89ed86
             ):
                 with session_scope() as session:
                     DataProcessor(session).update(data)
@@ -1407,12 +1233,8 @@
             raise CallbackError() from err
         except WebhookDatabaseError as err:
             self.logger.error(
-<<<<<<< HEAD
-                f"An error occurred while persisting data. Not persisting data: {err}"
-=======
                 f"An error occurred while persisting data. \
                               Not persisting data: {err}"
->>>>>>> 2b89ed86
             )
 
             raise CallbackError() from err
