--- conflicted
+++ resolved
@@ -609,17 +609,7 @@
         }
 
         int_id = event.internal_meeting_id
-<<<<<<< HEAD
         self.logger.info(f"Processing {event_type} event for internal-meeting-id '{int_id}'.", extra=logging_extra)
-
-        records_table = (
-            self.session.query(Recordings).
-            filter(Recordings.internal_meeting_id == int_id).
-            first()
-        )
-=======
-        self.logger.info(f"Processing {event_type} event for internal-meeting-id '{int_id}' (RapArchiveHandler).")
->>>>>>> 2cb87e36
 
         recorded = event.recorded
 
@@ -660,24 +650,15 @@
                 first()
             )
 
-<<<<<<< HEAD
-        if meetings_events_table:
-            records_table.meeting_event_id = meetings_events_table.id
-            records_table.start_time = meetings_events_table.start_time
-            records_table.end_time = meetings_events_table.end_time
-        else:
-            logging_extra["code"] = "Meeting not found",
-            logging_extra["keywords"]=  ["meeting not found", "warning", "event handler", "database", f"internal-meeting-id={event.internal_meeting_id}"]
-
-            self.logger.warn(f"No meeting found for recording '{event.record_id}'.", extra=logging_extra)
-=======
             if meetings_events_table:
                 records_table.meeting_event_id = meetings_events_table.id
                 records_table.start_time = meetings_events_table.start_time
                 records_table.end_time = meetings_events_table.end_time
             else:
-                self.logger.warn(f"No meeting found for recording '{event.record_id}'.")
->>>>>>> 2cb87e36
+                logging_extra["code"] = "Meeting not found",
+                logging_extra["keywords"]=  ["meeting not found", "warning", "event handler", "database", f"internal-meeting-id={event.internal_meeting_id}"]
+
+                self.logger.warn(f"No meeting found for recording '{event.record_id}'.", extra=logging_extra)
 
             records_table.current_step = event.current_step
 
