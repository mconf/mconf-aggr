import hashlib
import urllib.parse
from urllib.parse import urljoin
from xml.etree import ElementTree

import requests

from mconf_aggr.logger import get_logger
from mconf_aggr.webhook.database_handler import WebhookServerHandler
from mconf_aggr.webhook.exceptions import DatabaseNotReadyError


class WebhookCreateError(Exception):
    """Raised if any error occur during webhook callback registration."""

    def __init__(self, reason="unexpected reason"):
        self.reason = reason


class WebhookAlreadyExistsError(Exception):
    """Raised if webhook callback registration generated a duplicate."""

    def __init__(self):
        self.reason = "webhook already exists"


class WebhookRegister:
    """Webhook callback register.

    This is class is responsible for registering webhook callbacks.
    """

    def __init__(self, callback_url, servers=None, get_raw=False, hook_id=None, logger=None):
        """Constructor of the WebhookRegister.

        Parameters
        ----------
        callback_url : str
            URL of the callback to be registered.
        servers : list
            List of servers to register.
        get_raw : bool
            True if it requests raw webhooks to be received. False otherwise.
        hook_id : int
            Specify a hook ID.
        logger : loguru.Logger
            If not supplied, it will instantiate a new logger.
        """
        self._callback_url = callback_url
        self._get_raw = get_raw
        self._hook_id = hook_id
        self._success_servers = []  # List of servers registered successfully.
        self._failed_servers = []  # List of servers that failed to register.

        self.logger = logger or get_logger()

        if servers:
            # Use the servers passed as argument.
            self._servers = servers
        else:
            # Otherwise, fetch a server list to be used from database.
            self._fetch_servers_from_database()

    @property
    def servers(self):
        return self._servers

    @property
    def success_servers(self):
        return self._success_servers

    @property
    def failed_servers(self):
        return self._failed_servers

    def create_hooks(self):
        self.logger.info("Creating hooks.")
        # Iterate over its dictionary of server_name-server_secret key-values.
        # We still use token and secret interchangeably.
        for server, token in self._servers.items():
            inner_server = WebhookServer(server, token)

            # When creating a hook, i.e., registerting a webhook callback,
            # it may fail due to many different reasons.
            # If it fails, appends the failed server to the failed_servers list.
            # Otherwise, the server is good to go on the success_servers list.
            try:
                _ = inner_server.create_hook(self._callback_url, self._get_raw, self._hook_id)
            except WebhookCreateError as err:
                self.logger.warning(
<<<<<<< HEAD
                    f"Webhook registration for server '{server}' failed "
                    f"({err.reason})."
=======
                    f"Webhook registration for server '{server}' failed " f"({err.reason})."
>>>>>>> 2b89ed86
                )
                self.failed_servers.append(server)
            except WebhookAlreadyExistsError:
                self.logger.info(
                    f"Webhook registration for server '{server}' ok " "(webhook already exists)."
                )
            except RuntimeError:
                self.logger.warning(
<<<<<<< HEAD
                    f"Webhook registration for server '{server}' failed "
                    "(unexpected reason)."
=======
                    f"Webhook registration for server '{server}' failed " "(unexpected reason)."
>>>>>>> 2b89ed86
                )

                self.failed_servers.append(server)
            else:
                self.logger.info(f"Webhook registration for server '{server}' ok.")

                self.success_servers.append(server)

        self.logger.info("Hooks registration done.")

    def _fetch_servers_from_database(self):
        handler = WebhookServerHandler()

        try:
            servers = handler.servers()
        except DatabaseNotReadyError:
            # If any known or unknown error occurred in the database,
            # create an empty dict.
            self._servers = dict()
        else:
            # Otherwise, put the servers in a server_name-server_secret dictionary.
            self._servers = {}
            for server in servers:
                self._servers[server.name] = server.secret


class WebhookServer:
    """A single server to register webhook callback."""

    def __init__(self, server, secret, logger=None):
        """Constructor of `WebhookServer`.

        Parameters
        ----------
        server : str
            Hostname of the server.
        secret : str
            Shared secret (token) of the server.
        logger : loguru.Logger
            If not supplied, it will instantiate a new logger.
        """
        self._server = server
        self._secret = secret

        self.logger = logger or get_logger()

    def create_hook(self, callback_url, get_raw=False, hook_id=None):
        """Register a webhook callback.

        It creates a hooks/create request and sends it to this server.

        Parameters
        ----------
        callback_url : str
            URL of the callback to be registered.
        get_raw : bool
            True if it requests raw webhooks to be received. False otherwise.
        hook_id : int
            Specify a hook ID.

        Raises
        ------
        WebhookCreateError
            If any error occur during webhook callback registration.
        """

        hook_url = self._build_create_hook_url()
        params = {"callbackURL": callback_url, "getRaw": get_raw}
        if hook_id:
            params["hookID"] = hook_id

        params["checksum"] = checksum("hooks/create", urllib.parse.urlencode(params), self._secret)

        r = None
        try:
            r = requests.get(hook_url, params=params)
            self.logger.debug(f"response from '{hook_url}': '{r.text}'.")
        except requests.exceptions.ConnectionError as err:
            raise WebhookCreateError("connection error") from err
        except Exception as err:
            # Unexpected error.
            raise WebhookCreateError(str(err)) from err
        else:
            # If it succeeds in getting a response.
            try:
                parse_response(r)

                return r
            except (WebhookCreateError, WebhookAlreadyExistsError) as err:
                # Pass-through the known errors.
                raise err
            except RuntimeError:
                # If it is an unexpected error, raises a generic webhook creation error.
                raise WebhookCreateError()

    def _build_create_hook_url(self):
        """Append the correct resource path of hooks/create to the server URL.

        Returns
        -------
        str
            Server URL with hooks/create resource path appended.
        """
        return urljoin(self._server, "bigbluebutton/api/hooks/create")


def checksum(method, params, secret):
    """Calculate the checksum.

    Parameters
    ----------
    method : str
        Base resource path of the request.
    params : str
        Parameters in urlencoded format.
    secret : str
        Shared secret to append.

    Returns
    -------
    str
        SHA-1 of the string resulting of the concatenation of method, params and
        shared secret provided.
    """
    # We need to make sure the strings are encoded as UTF-8 before calculating the
    # SHA-1.
    encoded_payload = method.encode("utf-8") + params.encode("utf-8") + secret.encode("utf-8")
    sha1_payload = hashlib.sha1(encoded_payload)

    # Converts and returns SHA-1 as str.
    return sha1_payload.hexdigest()


def parse_response(response):
    """Parse the response obtained seeking for any error

    If no error is signaled by the response received, then this method returns
    normally - without raising an exception.

    Parameters
    ----------
    response : falcon.Response

    Raises
    ------
    WebhookAlreadyExistsError
        If the webhook callback has already been registered in the server.
    WebhookCreateError
        If any other error occur. The specific reason is provided as parameter.
    """
    # If it received a HTTP 200 OK as response's status code.
    if response.status_code == requests.codes.ok:
        try:
            # Try to parse response's body as XML.
            response_xml = ElementTree.fromstring(response.text)
        except Exception as err:
            raise WebhookCreateError() from err
        else:
            # If it succeeds in parsing response's body as XML.

            # Try to find returncode and messageKey nodes within the XML.
            # If it can not find it, assign None to these variables.
            return_code_node = response_xml.find("returncode")
            message_key_node = response_xml.find("messageKey")
            return_code = return_code_node.text if return_code_node is not None else None
            message_key = message_key_node.text if message_key_node is not None else None

            # Below is a list of the possible errors that can occur when registering
            # a webhook callback.
            if return_code == "SUCCESS" and message_key == "duplicateWarning":
                raise WebhookAlreadyExistsError()
            elif return_code == "FAILED" and message_key == "checksumError":
                raise WebhookCreateError("checksum error")
            elif return_code == "FAILED" and message_key is not None:
                raise WebhookCreateError(message_key)
            elif return_code == "FAILED":
                raise WebhookCreateError()
            elif return_code != "SUCCESS":
                raise WebhookCreateError(return_code.text)
            elif not return_code and not message_key:
                raise WebhookCreateError()
    else:
        # If is did not receive a HTTP 200 OK.
        raise WebhookCreateError(f"status code: {response.status_code}")<|MERGE_RESOLUTION|>--- conflicted
+++ resolved
@@ -88,12 +88,8 @@
                 _ = inner_server.create_hook(self._callback_url, self._get_raw, self._hook_id)
             except WebhookCreateError as err:
                 self.logger.warning(
-<<<<<<< HEAD
                     f"Webhook registration for server '{server}' failed "
                     f"({err.reason})."
-=======
-                    f"Webhook registration for server '{server}' failed " f"({err.reason})."
->>>>>>> 2b89ed86
                 )
                 self.failed_servers.append(server)
             except WebhookAlreadyExistsError:
@@ -102,12 +98,8 @@
                 )
             except RuntimeError:
                 self.logger.warning(
-<<<<<<< HEAD
                     f"Webhook registration for server '{server}' failed "
                     "(unexpected reason)."
-=======
-                    f"Webhook registration for server '{server}' failed " "(unexpected reason)."
->>>>>>> 2b89ed86
                 )
 
                 self.failed_servers.append(server)
