--- conflicted
+++ resolved
@@ -43,12 +43,8 @@
         After receiving a POST call the data_handler to treat the received message.
         """
         # Parse received message
-<<<<<<< HEAD
-        self.logger.info("Message from Webhooks received.")
-=======
         post_data = req.stream.read().decode('utf-8')
         self.logger.info("Webhook event received from '{}'.".format(req.host))
->>>>>>> c945fd8f
         with time_logger(self.logger.debug,
                          "Processing webhook event took {elapsed}s."):
             # Parse received message
