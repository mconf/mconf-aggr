"""This module is responsible for treating HTTP requests.

It will receive, validate, parse and send the parsed data to be processed.
"""
import json

import falcon

import mconf_aggr.aggregator.cfg as cfg
from mconf_aggr.aggregator.aggregator import PublishError
from mconf_aggr.aggregator.utils import RequestTimeLogger, time_logger
from mconf_aggr.logger import get_logger
from mconf_aggr.webhook.database_handler import AuthenticationHandler
from mconf_aggr.webhook.event_mapper import map_webhook_event
from mconf_aggr.webhook.exceptions import RequestProcessingError, WebhookError

"""Falcon follows the REST architectural style, meaning (among
other things) that you think in terms of resources and state
transitions, which map to HTTP verbs.
"""


class AuthMiddleware:
    """Middleware used for authentication.

    This class is used directly by Falcon to authenticate incoming events.
    It is used before the request is handled.
    """

    def __call__(self, req, resp, resource, params):
        """Make this class callable.

        It enables the class to be set in falcon.before and be used
        like a middleware. It currently drops the resource and params arguments.
        """
        self.process_request(req, resp)

    def process_request(self, req, resp):
        """Process the request before routing it.

        If the request is in any way invalid, raise an error. Otherwise, it returns
        normally.

        Parameters
        ----------
        req : falcon.Request
            Request object that will eventually be routed to an on_* responder method.
        resp : falcon.Response
            Response object that will be routed to the on_* responder.

        Raises
        ------
        falcon.HTTPUnauthorized
            If request authentication fails.

        References
        ----------
        * https://tools.ietf.org/html/rfc7235
        * http://self-issued.info/docs/draft-ietf-oauth-v2-bearer.html
        * https://developer.mozilla.org/en-US/docs/Web/HTTP/Headers/WWW-Authenticate
        """
        self.logger = get_logger()

        self.logger.info(f"Received request: '{req.params}'")

        auth_required = cfg.config["MCONF_WEBHOOK_AUTH_REQUIRED"]

        if auth_required:
            server_url = req.get_param("domain")

            if not server_url:
                self.logger.warning(
                    "Domain missing from (last hop) '{}'.".format(req.host)
                )
                raise falcon.HTTPUnauthorized(
                    title="Domain required for authentication",
                    description="Provide a valid domain as part of the request",
                )

            server_url = _normalize_server_url(server_url)
            token = req.get_header("Authorization")
            www_authentication = {"Bearer realm": '"mconf-aggregator"'}

            if token is None:
                self.logger.warning(
                    "Authentication token missing from '{}'.".format(server_url)
                )
                raise falcon.HTTPUnauthorized(
                    title="Authentication required",
                    description="Provide an authentication token as part of the " "request",
                    headers=www_authentication,
                )

            if not self._token_is_valid(server_url, token):
                requester = req.host
                self.logger.warning(
                    "Unable to validate token '{}' from '{}' (last hop: '{}').".format(
                        token, server_url, requester
                    )
                )
                raise falcon.HTTPUnauthorized(
                    title="Unable to validate authentication token",
                    description="The provided authentication token could not be " "validate",
                    headers=www_authentication,
                )

    def _token_is_valid(self, host, token, handler=None):
        """Return True if it can find a token for the given host and
        the token found, when prefixed with an authentication preamble (Bearer),
        matches exactly the token received. Otherwise, it returns False.
        """
        if not handler:
            handler = AuthenticationHandler()

        secret = handler.secret(host)

        if secret:
            expected = "Bearer " + secret

            if expected == token:
                return True

        return False


class WebhookEventListener:
    """Listener for webhooks.

    This class is passed to falcon.API to handle requests made to itself.
    This class might have more methods if needed, on the format on_*.
    It could handle POST, GET, PUT and DELETE requests as well.
    """

    def __init__(self, event_handler, logger=None):
        """Constructor of the WebhookEventListener.

        Parameters
        ----------
        event_handler : WebhookEventHandler.
        logger : loguru.Logger
            If not supplied, it will instantiate a new logger.
        """
        self.event_handler = event_handler
        self.logger = logger or get_logger()

    @falcon.before(AuthMiddleware())
    def on_post(self, req, resp):
        """Handle POST requests.

        After receiving a POST call the event_handler to handle the received message.

        Parameters
        ----------
        req : falcon.Request
        resp : falcon.Response
        """
        with RequestTimeLogger.time_logger_requests(
            self.logger.info,
            "Processing webhook event took {elapsed}s.",
        ):
            server_url = req.get_param("domain")
            event = req.get_param("event")

            self.logger.info(
                "Webhook event received from '{}' (last hop: '{}').".format(server_url, req.host)
            )

            # Always responds with HTTP status code 200 in order to prevent
            # the sending webhook endpoint from stopping requesting.
            try:
                self.logger.debug("Processing event")
                self.event_handler.process_event(server_url, event)
            except WebhookError as err:
                self.logger.error(f"An error occurred while processing event: {err}")
                response = WebhookResponse(str(err))
                resp.text = json.dumps(response.error)
                resp.status = falcon.HTTP_200
            except Exception as err:
                self.logger.error(
                    f"An unexpected error occurred while processing event: {err}"
                )
                response = WebhookResponse(str(err))
                resp.text = json.dumps(response.error)
                resp.status = falcon.HTTP_200
            else:
                response = WebhookResponse("Event processed successfully")
                resp.text = json.dumps(response.success)
                resp.status = falcon.HTTP_200


class WebhookResponse:
    """Basic response.

    This class represents the basic format of a response provided by the
    webhook listener. It can be extended to fullfil future needs and extensions
    of the webhook listener API.
    """

    def __init__(self, message):
        """Constructor of the WebhookResponse.

        Parameters
        ----------
        message : str
            Message to be sent back to the requester.
        """
        self.message = message

    @property
    def success(self):
        return self._response("Success")

    @property
    def error(self):
        return self._response("Error")

    def _response(self, status):
        return {"status": status, "message": self.message}


class WebhookEventHandler:
    """Handler of events from webhooks.

    This class is responsible for publishing the data to Aggregator to create
    a new thread and instantiate the proper WebhookDataWriter.

    It's called by the WebhookvEventListener everytime it gets a new message.
    """

    def __init__(self, publisher, channel, logger=None):
        """Constructor of WebhookEventHandler.

        Parameters
        ----------
        publisher : aggregator.Publisher
        channel : str
            Channel where event will be published.
        logger : loguru.Logger
            If not supplied, it will instantiate a new logger.
        """
        self.publisher = publisher
        self.channel = channel
        self.logger = logger or get_logger()

    def stop(self):
        pass

    def process_event(self, server_url, event):
        """Parse and publish data to aggregator.

        Raises
        Exception
            If any error occur during event handling.

        Parameters
        ----------
        server_url : str
            event origin's URL.
        event : str
            event to be parsed and published.
        """

        # TODO(psv): verify if this is essential
        # unquoted_event = unquote(event)

        try:
            # decoded_events = self._decode(unquoted_event)
            self.logger.debug("Parsing events as a JSON file.")
            decoded_events = self._decode(event)
        except json.JSONDecodeError as err:
            self.logger.error(f"Error during event decoding: invalid JSON: {err}")
            raise RequestProcessingError("Event provided is not a valid JSON")

        if server_url:
            # In case the server URL does not contain a valid scheme.
            self.logger.debug("Normalizing server url.")

            server_url = _normalize_server_url(server_url)

        deprecated_events = cfg.config["MCONF_WEBHOOK_DEPRECATED_EVENTS"]

        # We can handle more than one event at once.
        for webhook_event in decoded_events:
            with time_logger(self.logger.info, "Handling event took {elapsed}s."):
                webhook_event["server_url"] = server_url
                try:
                    # Instance of WebhookEvent.
                    webhook_event = map_webhook_event(webhook_event)

                except Exception as err:
                    self.logger.warning(f"Something went wrong: {err}")
                    webhook_event = None

                if webhook_event:
                    if webhook_event.event_type in deprecated_events:
                        self.logger.info(
                            "Received event is in deprecated event list: '{}'".format(
                                deprecated_events
                            )
                        )

                    else:
                        try:
                            self.logger.debug("Publishing event.")
                            self.publisher.publish(webhook_event, channel=self.channel)

                        except PublishError:
                            self.logger.error("Something went wrong while publishing.")
                            continue

                else:
<<<<<<< HEAD
                    self.logger.warning(
                        "Not publishing event from '{}'".format(server_url)
                    )
=======
                    self.logger.warning("Not publishing event from '{}'".format(server_url))
>>>>>>> 2b89ed86

    def _decode(self, event):
        return json.loads(event)


def _normalize_server_url(server_url):
    """Naive approach for sanitizing URLs."""
    server_url = server_url.strip()

    if not server_url.startswith(("http://", "https://")):
        # HTTPS is the default scheme.
        server_url = "https://" + server_url

    return server_url<|MERGE_RESOLUTION|>--- conflicted
+++ resolved
@@ -309,13 +309,7 @@
                             continue
 
                 else:
-<<<<<<< HEAD
-                    self.logger.warning(
-                        "Not publishing event from '{}'".format(server_url)
-                    )
-=======
                     self.logger.warning("Not publishing event from '{}'".format(server_url))
->>>>>>> 2b89ed86
 
     def _decode(self, event):
         return json.loads(event)
